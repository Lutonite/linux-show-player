#LiSP (Linux Show Player) configuration

[Version]
#Don't change this section values
Number = 15

[MediaCue]
InterruptFade = 2
InterruptFadeType = Linear

[Theme]
Theme = Dark
Icons = numix

[Backend]
Default = gst

[Gst]
Pipeline = Volume, Equalizer10, DbMeter, AutoSink

[Layout]
Default = NoDefault

[MIDI]
InputDevice = SysDefault
OutputDevice = SysDefault
Backend = mido.backends.rtmidi

[Remote]
BindIp = 127.0.0.1
BindPort = 8070
DiscoverPort = 50000 
DiscoverMagic = L1SPR3m0t3

[Actions]
MaxStackSize = 0

[CartLayout]
GridColumns = 7
GridRows = 4
ShowSeek = False
ShowDbMeters = False
ShowAccurate = False
ShowVolume = False
CountDown = True
AutoAddPage = True

[ListLayout]
ShowDbMeters = True
ShowSeek = True
ShowAccurate = False
ShowPlaying = True
AutoContinue = True
StopCueInterrupt = False
StopAllInterrupt = True
EndList = Stop
GoKey = Space
StopCueFade = True
PauseCueFade = True
RestartCueFade = True
InterruptCueFade = True
StopAllFade = True
PauseAllFade = True
RestartAllFade = True
InterruptAllFade = True

[DbMeter]
dBMax = 0
dbMin = -60
dbClip = 0

<<<<<<< HEAD
[OSC]
enable = False
inport = 9000
outport = 9001
hostname = localhost
feedback = False
=======
[Timecode]
Enabled = True
Format = FILM
HRes = True
>>>>>>> 0b1cd9f2
<|MERGE_RESOLUTION|>--- conflicted
+++ resolved
@@ -69,16 +69,14 @@
 dbMin = -60
 dbClip = 0
 
-<<<<<<< HEAD
 [OSC]
 enable = False
 inport = 9000
 outport = 9001
 hostname = localhost
 feedback = False
-=======
+
 [Timecode]
 Enabled = True
 Format = FILM
-HRes = True
->>>>>>> 0b1cd9f2
+HRes = True