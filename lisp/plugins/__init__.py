--- conflicted
+++ resolved
@@ -19,11 +19,7 @@
 
 from lisp.core.plugins_manager import PluginsManager
 
-<<<<<<< HEAD
 DefaultPluginsManager: Optional[PluginsManager] = None
-=======
-PLUGINS = {}
->>>>>>> efe9e01b
 
 
 def load_plugins(application, enable_user_plugins=True):
@@ -31,7 +27,6 @@
     if DefaultPluginsManager is None:
         DefaultPluginsManager = PluginsManager(application, enable_user_plugins)
 
-<<<<<<< HEAD
     DefaultPluginsManager.load_plugins()
 
 
@@ -47,172 +42,15 @@
     )
 
 
+def get_plugins():
+    if DefaultPluginsManager is not None:
+        return DefaultPluginsManager.get_plugins()
+    else:
+        raise RuntimeError("Cannot get plugins before they have been loaded.")
+
+
 def get_plugin(plugin_name):
     if DefaultPluginsManager is not None:
         return DefaultPluginsManager.get_plugin(plugin_name)
-=======
-
-class PluginNotLoadedError(Exception):
-    pass
-
-
-class PluginState:
-    Listed = 0
-    Loaded = 1
-
-    DependenciesNotSatisfied = 4
-    OptionalDependenciesNotSatisfied = 8
-
-    InError = DependenciesNotSatisfied
-    InWarning = OptionalDependenciesNotSatisfied
-
-
-def load_plugins(application):
-    """Load and instantiate available plugins."""
-    for name, plugin in load_classes(__package__, path.dirname(__file__)):
-        try:
-            PLUGINS[name] = plugin
-
-            mod_path = path.dirname(inspect.getfile(plugin))
-            mod_name = plugin.__module__.split(".")[-1]
-
-            if path.exists(path.join(mod_path, "default.json")):
-                default_config_path = path.join(mod_path, "default.json")
-            else:
-                default_config_path = FALLBACK_CONFIG_PATH
-
-            # Load plugin configuration
-            config = JSONFileConfiguration(
-                path.join(app_dirs.user_config_dir, mod_name + ".json"),
-                default_config_path,
-            )
-            plugin.Config = config
-
-            # Load plugin (self-contained) translations
-            install_translation(mod_name, tr_path=path.join(mod_path, "i18n"))
-        except Exception:
-            logger.exception(
-                translate("PluginsError", 'Failed to load "{}"').format(name)
-            )
-
-    __init_plugins(application)
-
-
-def __init_plugins(application):
-    pending = PLUGINS.copy()
-
-    # Run until all the pending plugins are loaded (unless interrupted)
-    while pending:
-        # Load all plugins with satisfied dependencies
-        unresolved = not __load_plugins(pending, application)
-
-        # If no plugin with satisfied dependencies is found try again
-        # ignoring optional-dependencies
-        if unresolved:
-            unresolved = not __load_plugins(pending, application, False)
-
-        if unresolved:
-            # We've go through all the not loaded plugins and weren't able
-            # to resolve their dependencies, which means there are cyclic or
-            # missing/disabled dependencies
-            logger.warning(
-                translate(
-                    "PluginsWarning", "Cannot satisfy dependencies for: {}"
-                ).format(", ".join(pending))
-            )
-
-            return
-
-
-def __load_plugins(plugins, application, optionals=True):
-    """
-    Go through each plugin and check if it's dependencies are already loaded,
-    otherwise leave it in the pending dict.
-    If all of it's dependencies are satisfied then try to load it.
-
-    :type typing.MutableMapping[str, Type[lisp.core.plugin.Plugin]]
-    :type application: lisp.application.Application
-    :type optionals: bool
-    :rtype: bool
-    """
-    resolved = False
-
-    for name, plugin in list(plugins.items()):
-        dependencies = plugin.Depends
-        if optionals:
-            dependencies += plugin.OptDepends
-
-        for dep in dependencies:
-            if dep not in PLUGINS or not PLUGINS[dep].is_loaded():
-                if dep in plugin.Depends:
-                    plugin.State |= PluginState.DependenciesNotSatisfied
-                else:
-                    plugin.State |= PluginState.OptionalDependenciesNotSatisfied
-                break
-        else:
-            plugins.pop(name)
-            resolved = True
-            plugin.State &= ~(PluginState.DependenciesNotSatisfied | PluginState.OptionalDependenciesNotSatisfied)
-
-            for dep in plugin.OptDepends:
-                if dep not in PLUGINS or not PLUGINS[dep].is_loaded():
-                    plugin.State |= PluginState.OptionalDependenciesNotSatisfied
-                    break
-
-            # Try to load the plugin, if enabled
-            try:
-                if plugin.is_enabled():
-                    # Create an instance of the plugin and save it
-                    PLUGINS[name] = plugin(application)
-                    logger.info(
-                        translate("PluginsInfo", 'Plugin loaded: "{}"').format(
-                            name
-                        )
-                    )
-                else:
-                    logger.debug(
-                        translate(
-                            "PluginsDebug",
-                            'Plugin disabled in configuration: "{}"',
-                        ).format(name)
-                    )
-            except Exception:
-                logger.exception(
-                    translate(
-                        "PluginsError",
-                        'Failed to load plugin: "{}"'.format(name),
-                    )
-                )
-    return resolved
-
-
-def finalize_plugins():
-    """Finalize all the plugins."""
-    for plugin_name, plugin in PLUGINS.items():
-        if not plugin.is_loaded():
-            continue
-        try:
-            PLUGINS[plugin_name].finalize()
-            logger.info(
-                translate("PluginsInfo", 'Plugin terminated: "{}"').format(
-                    plugin_name
-                )
-            )
-        except Exception:
-            logger.exception(
-                translate(
-                    "PluginsError", 'Failed to terminate plugin: "{}"'
-                ).format(plugin_name)
-            )
-
-
-def is_loaded(plugin_name):
-    return plugin_name in PLUGINS and PLUGINS[plugin_name].is_loaded()
-
-
-def get_plugin(plugin_name):
-    if is_loaded(plugin_name):
-        return PLUGINS[plugin_name]
->>>>>>> efe9e01b
     else:
         raise RuntimeError("Cannot get plugins before they have been loaded.")